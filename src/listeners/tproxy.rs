--- conflicted
+++ resolved
@@ -43,13 +43,7 @@
                 self.clone()
                     .accept(&listener, &state, &queue)
                     .await
-<<<<<<< HEAD
                     .map_err(|e| error!("{}: accept error: {} \ncause: {:?}", self.name, e, e.cause))
-=======
-                    .map_err(|e| {
-                        error!("{}: accept error: {} \ncause: {:?}", self.name, e, e.cause)
-                    })
->>>>>>> e29c2a6a
                     .unwrap_or(());
             }
         });
