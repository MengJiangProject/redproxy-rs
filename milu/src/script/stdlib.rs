--- conflicted
+++ resolved
@@ -1525,13 +1525,6 @@
     ); // -5 from end is effectively 0
 
     // Join Tests
-<<<<<<< HEAD
-    op_test!(join_empty_array, Join, [Value::Array(Arc::new(vec![])), ",".into()], Value::String("".into()));
-    op_test!(join_single_element, Join, [Value::Array(Arc::new(vec!["a".into()])), ",".into()], Value::String("a".into()));
-    op_test!(join_multiple_elements, Join, [Value::Array(Arc::new(vec!["a".into(), "b".into(), "c".into()])), ",".into()], Value::String("a,b,c".into()));
-    op_test!(join_with_empty_separator, Join, [Value::Array(Arc::new(vec!["a".into(), "b".into(), "c".into()])), "".into()], Value::String("abc".into()));
-
-=======
     op_test!(
         join_empty_array,
         Join,
@@ -1562,7 +1555,6 @@
         ],
         Value::String("abc".into())
     );
->>>>>>> e7b09db0
     // Slice Tests
     op_test!(
         slice_empty_array,
@@ -1883,17 +1875,6 @@
     );
 
     // StringReplace and StringReplaceRegex
-<<<<<<< HEAD
-    op_test!(string_replace_literal, StringReplace, ["hello world".into(), "world".into(), "Rust".into()], "hello Rust".into());
-    op_test!(string_replace_literal_no_match, StringReplace, ["hello".into(), "x".into(), "y".into()], "hello".into());
-    op_test!(string_replace_unicode_pattern, StringReplace, ["😊😊".into(), "😊".into(), "X".into()], "X😊".into());
-    op_test!(string_replace_unicode_pattern_no_match, StringReplace, ["ab".into(), "😊".into(), "X".into()], "ab".into());
-    op_test!(string_replace_unicode_text, StringReplace, ["hello😊world".into(), "😊".into(), "X".into()], "helloXworld".into());
-    op_test!(string_replace_empty_pattern, StringReplace, ["abc".into(), "".into(), "X".into()], "abc".into()); // Based on proposed fix for empty pattern
-    op_test!(string_replace_regex_first, StringReplaceRegex, ["abab".into(), "b".into(), "c".into()], "acac".into()); // Should be "acab" if only first, "acac" if all. Current is all.
-    op_test!(string_replace_regex_all, StringReplaceRegex, ["abab".into(), "b".into(), "c".into()], "acac".into());
-    op_test!(string_replace_regex_groups_not_supported_yet, StringReplaceRegex, ["hello 123".into(), "(\\w+) (\\d+)".into(), "$2 $1".into()], "123 hello".into());
-=======
     op_test!(
         string_replace_literal,
         StringReplace,
@@ -1946,9 +1927,8 @@
         string_replace_regex_groups_not_supported_yet,
         StringReplaceRegex,
         ["hello 123".into(), "(\\w+) (\\d+)".into(), "$2 $1".into()],
-        "$2 $1".into()
+        "123 hello".into()
     ); // Placeholder, current impl is literal replacement
->>>>>>> e7b09db0
 
     // StringSlice
     op_test!(
@@ -2778,9 +2758,6 @@
     // Validate and determine the effective length of the string to consider
     let s_char_len = s.chars().count();
     let effective_len = if len_val < 0 {
-<<<<<<< HEAD
-        0
-=======
         s_char_len // Or treat as error? JS defaults to string's length if undefined, or clamps.
                    // Let's clamp to s_char_len. No, JS: "If provided, it is used as the length of str."
                    // "Defaults to str.length."
@@ -2790,7 +2767,6 @@
                    // "If length is greater than str.length, it will be treated as str.length."
                    // "If length is less than 0, it will be treated as 0."
 
->>>>>>> e7b09db0
     } else {
         (len_val as usize).min(s_char_len)
     };
